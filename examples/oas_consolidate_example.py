--- conflicted
+++ resolved
@@ -1,44 +1,5 @@
 from abbert2.oas.oas import train_validation_test_iterator
-
-dfs = []
-counter = 0
-align_str = ["aligned_sequence_heavy", "aligned_sequence_light"]
-position_str = ["positions_heavy", "positions_light"]
 
 for unit, chain, ml_subset, df in train_validation_test_iterator():
     # Do whatever you want here... save to a consolidated dataset?
-<<<<<<< HEAD
-    dframe = unit.sequences_df()
-    print(list(dframe.columns))
-    if (counter > 0):
-        for element in align_str:
-            dframe[element] = dframe[element].apply(
-            lambda x: "-".join(x.astype(str).tolist()))
-        for element in position_str:
-            dframe[element] = dframe[element].apply(lambda x: '-'.join(x.astype(str).tolist()))
-    dframe = dframe.dropna(axis=1)
-    dframe.to_csv("../saved_files/{}.csv".format(counter), index=False)
-
-    dfs.append(dframe)
-    print(f'unit={unit.id} chain={chain} ml_subset={ml_subset} num_sequences={len(df)}')
-    counter += 1
-for i, element in enumerate(dframe.columns):
-    print("'"+ element + "' " + ": decoded_row[" + str(i) + "],")
-
-print("********")
-
-# for i, element in enumerate(dframe.columns):
-#     print("'" + element + "' : " + element + ",")
-
-print("********")
-
-list_type = []
-for element in dframe.columns:
-    if (str(dframe[element].dtype) == "int64"):
-        list_type.append(int())
-    else:
-        list_type.append(str())
-print(list_type)
-=======
-    print(f'unit={unit.id} chain={chain} ml_subset={ml_subset} num_sequences={len(df)} num_columns={len(df.columns)}')
->>>>>>> d8eb4b1d
+    print(f'unit={unit.id} chain={chain} ml_subset={ml_subset} num_sequences={len(df)} num_columns={len(df.columns)}')